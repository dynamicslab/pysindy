from importlib.metadata import PackageNotFoundError
from importlib.metadata import version

try:
    __version__ = version(__name__)
except PackageNotFoundError:
    pass

from . import differentiation
from . import feature_library
from . import optimizers
from . import deeptime
from . import utils
<<<<<<< HEAD
from .pysindy import SINDy
from .pysindy import DiscreteSINDy
from .pysindy import AxesArray
=======
from ._core import SINDy
from ._core import AxesArray
>>>>>>> 472e5a23
from .differentiation import BaseDifferentiation
from .differentiation import FiniteDifference
from .differentiation import SpectralDerivative
from .differentiation import SINDyDerivative
from .differentiation import SmoothedFiniteDifference
from .feature_library import ConcatLibrary
from .feature_library import TensoredLibrary
from .feature_library import GeneralizedLibrary
from .feature_library import CustomLibrary
from .feature_library import FourierLibrary
from .feature_library import IdentityLibrary
from .feature_library import PolynomialLibrary
from .feature_library import PDELibrary
from .feature_library import WeakPDELibrary
from .feature_library import SINDyPILibrary
from .feature_library import ParameterizedLibrary
from .optimizers import BaseOptimizer
from .optimizers import FROLS
from .optimizers import WrappedOptimizer
from .optimizers import SR3
from .optimizers import SSR
from .optimizers import STLSQ
from .optimizers import EnsembleOptimizer

try:
    from .optimizers import ConstrainedSR3
except (ImportError, NameError):
    pass
try:
    from .optimizers import MIOSR
except (ImportError, NameError):
    pass
try:
    from .optimizers import SINDyPI
except (ImportError, NameError):
    pass
try:
    from .optimizers import TrappingSR3
except (ImportError, NameError):
    pass
try:
    from .optimizers import StableLinearSR3
except (ImportError, NameError):
    pass
try:
    from .optimizers import SBR
except (ImportError, NameError):
    pass


<<<<<<< HEAD
__all__ = ["SINDy", "DiscreteSINDy", "AxesArray"]
__all__.extend(differentiation.__all__)
__all__.extend(feature_library.__all__)
__all__.extend(optimizers.__all__)
__all__.extend(["utils"])
__all__.extend(["deeptime"])
=======
__all__ = [
    "SINDy",
    "differentiation",
    "feature_library",
    "optimizers",
    "deeptime",
    "utils",
]
>>>>>>> 472e5a23
<|MERGE_RESOLUTION|>--- conflicted
+++ resolved
@@ -11,14 +11,10 @@
 from . import optimizers
 from . import deeptime
 from . import utils
-<<<<<<< HEAD
-from .pysindy import SINDy
-from .pysindy import DiscreteSINDy
-from .pysindy import AxesArray
-=======
+
 from ._core import SINDy
+from ._core import DiscreteSINDy
 from ._core import AxesArray
->>>>>>> 472e5a23
 from .differentiation import BaseDifferentiation
 from .differentiation import FiniteDifference
 from .differentiation import SpectralDerivative
@@ -69,20 +65,12 @@
     pass
 
 
-<<<<<<< HEAD
-__all__ = ["SINDy", "DiscreteSINDy", "AxesArray"]
-__all__.extend(differentiation.__all__)
-__all__.extend(feature_library.__all__)
-__all__.extend(optimizers.__all__)
-__all__.extend(["utils"])
-__all__.extend(["deeptime"])
-=======
 __all__ = [
     "SINDy",
+    "DiscreteSINDy",
     "differentiation",
     "feature_library",
     "optimizers",
     "deeptime",
     "utils",
-]
->>>>>>> 472e5a23
+]