--- conflicted
+++ resolved
@@ -2,11 +2,8 @@
 from typing import Union
 
 import numpy as np
-<<<<<<< HEAD
 from numpy.typing import NDArray
-=======
 from scipy.special import factorial
->>>>>>> 8341efb0
 
 from .base import BaseDifferentiation
 from pysindy.utils.axes import AxesArray
@@ -63,7 +60,7 @@
     def __init__(
         self,
         order=2,
-        d=1,
+        d: int = 1,
         axis=0,
         is_uniform=False,
         drop_endpoints=False,
@@ -108,23 +105,12 @@
         pows = np.arange(self.n_stencil)[np.newaxis, :, np.newaxis]
         dt_endpoints = (
             self.stencil
-<<<<<<< HEAD
             - t[(self.n_stencil - 1) // 2 : -(self.n_stencil - 1) // 2, "offset"]
         )
         matrices = dt_endpoints[:, "power", :] ** pows
         b = AxesArray(np.zeros((1, self.n_stencil)), {"ax_time": 0, "ax_power": 1})
-        b[0, self.d] = np.math.factorial(self.d)
+        b[0, self.d] = factorial(self.d)
         return np.linalg.solve(matrices, b)
-=======
-            - t[
-                (self.n_stencil - 1) // 2 : -(self.n_stencil - 1) // 2,
-                np.newaxis,
-            ]
-        )[:, np.newaxis, :] ** pows
-        b = np.zeros(self.n_stencil)
-        b[self.d] = factorial(self.d)
-        return np.linalg.solve(matrices, [b])
->>>>>>> 8341efb0
 
     def _coefficients_boundary_forward(self, t):
         # use the same stencil for each boundary point,
