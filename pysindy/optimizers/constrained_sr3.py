import warnings

import cvxpy as cp
import numpy as np
from scipy.linalg import cho_factor
from sklearn.exceptions import ConvergenceWarning

from ..utils import get_regularization
from ..utils import reorder_constraints
from .sr3 import SR3


class ConstrainedSR3(SR3):
    """
    Sparse relaxed regularized regression with linear equality constraints.

    Attempts to minimize the objective function

    .. math::

        0.5\\|y-Xw\\|^2_2 + \\lambda \\times R(v)
        + (0.5 / nu)\\|w-v\\|^2_2

        \\text{subject to}

    .. math::

        Cw = d

    over v and w where :math:`R(v)` is a regularization function, C is a
    constraint matrix, and d is a vector of values. See the following
    reference for more details:

        Champion, Kathleen, et al. "A unified sparse optimization framework
        to learn parsimonious physics-informed models from data."
        arXiv preprint arXiv:1906.10612 (2019).

    Parameters
    ----------
    threshold : float, optional (default 0.1)
        Determines the strength of the regularization. When the
        regularization function R is the l0 norm, the regularization
        is equivalent to performing hard thresholding, and lambda
        is chosen to threshold at the value given by this parameter.
        This is equivalent to choosing lambda = threshold^2 / (2 * nu).

    nu : float, optional (default 1)
        Determines the level of relaxation. Decreasing nu encourages
        w and v to be close, whereas increasing nu allows the
        regularized coefficients v to be farther from w.

    tol : float, optional (default 1e-5)
        Tolerance used for determining convergence of the optimization
        algorithm.

    thresholder : string, optional (default 'l0')
        Regularization function to use. Currently implemented options
        are 'l0' (l0 norm), 'l1' (l1 norm), 'l2' (l2 norm), 'cad' (clipped
        absolute deviation), 'weighted_l0' (weighted l0 norm),
        'weighted_l1' (weighted l1 norm), and 'weighted_l2' (weighted l2 norm).

    max_iter : int, optional (default 30)
        Maximum iterations of the optimization algorithm.

    fit_intercept : boolean, optional (default False)
        Whether to calculate the intercept for this model. If set to false, no
        intercept will be used in calculations.

    constraint_lhs : numpy ndarray,
            shape (n_constraints, n_features * n_targets),
            optional (default None)
        The left hand side matrix C of Cw <= d.
        There should be one row per constraint.

    constraint_rhs : numpy ndarray, shape (n_constraints,),
            optional (default None)
        The right hand side vector d of Cw <= d.

    constraint_order : string, optional (default "target")
        The format in which the constraints ``constraint_lhs`` were passed.
        Must be one of "target" or "feature".
        "target" indicates that the constraints are grouped by target:
        i.e. the first ``n_features`` columns
        correspond to constraint coefficients on the library features
        for the first target (variable), the next ``n_features`` columns to
        the library features for the second target (variable), and so on.
        "feature" indicates that the constraints are grouped by library
        feature: the first ``n_targets`` columns correspond to the first
        library feature, the next ``n_targets`` columns to the second library
        feature, and so on.

    normalize_columns : boolean, optional (default False)
        Normalize the columns of x (the SINDy library terms) before regression
        by dividing by the L2-norm. Note that the 'normalize' option in sklearn
        is deprecated in sklearn versions >= 1.0 and will be removed. Note that
        this parameter is incompatible with the constraints!

    copy_X : boolean, optional (default True)
        If True, X will be copied; else, it may be overwritten.

    initial_guess : np.ndarray, shape (n_features) or (n_targets, n_features), \
                optional (default None)
        Initial guess for coefficients ``coef_``, (v in the mathematical equations)
        If None, least-squares is used to obtain an initial guess.

    thresholds : np.ndarray, shape (n_targets, n_features), optional \
            (default None)
        Array of thresholds for each library function coefficient.
        Each row corresponds to a measurement variable and each column
        to a function from the feature library.
        Recall that SINDy seeks a matrix :math:`\\Xi` such that
        :math:`\\dot{X} \\approx \\Theta(X)\\Xi`.
        ``thresholds[i, j]`` should specify the threshold to be used for the
        (j + 1, i + 1) entry of :math:`\\Xi`. That is to say it should give the
        threshold to be used for the (j + 1)st library function in the equation
        for the (i + 1)st measurement variable.

    inequality_constraints : bool, optional
        If True, CVXPY methods are used to solve the problem.

    Attributes
    ----------
    coef_ : array, shape (n_features,) or (n_targets, n_features)
        Regularized weight vector(s). This is the v in the objective
        function.

    coef_full_ : array, shape (n_features,) or (n_targets, n_features)
        Weight vector(s) that are not subjected to the regularization.
        This is the w in the objective function.

    unbias : boolean
        Whether to perform an extra step of unregularized linear regression
        to unbias the coefficients for the identified support.
        ``unbias`` is automatically set to False if a constraint is used and
        is otherwise left uninitialized.
    """

    def __init__(
        self,
        threshold=0.1,
        nu=1.0,
        tol=1e-5,
        thresholder="l0",
        max_iter=30,
        trimming_fraction=0.0,
        trimming_step_size=1.0,
        constraint_lhs=None,
        constraint_rhs=None,
        constraint_order="target",
        normalize_columns=False,
        fit_intercept=False,
        copy_X=True,
        initial_guess=None,
        thresholds=None,
        inequality_constraints=False,
    ):
        super(ConstrainedSR3, self).__init__(
            threshold=threshold,
            nu=nu,
            tol=tol,
            thresholder=thresholder,
            thresholds=thresholds,
            trimming_fraction=trimming_fraction,
            trimming_step_size=trimming_step_size,
            max_iter=max_iter,
            initial_guess=initial_guess,
            fit_intercept=fit_intercept,
            copy_X=copy_X,
<<<<<<< HEAD
            normalize_columns=normalize_columns,
=======
            thresholds=thresholds,
>>>>>>> bd681fe6
        )

        self.reg = get_regularization(thresholder)
        self.use_constraints = (constraint_lhs is not None) and (
            constraint_rhs is not None
        )

        if self.use_constraints:
            if constraint_order not in ("feature", "target"):
                raise ValueError(
                    "constraint_order must be either 'feature' or 'target'"
                )

            self.constraint_lhs = constraint_lhs
            self.constraint_rhs = constraint_rhs
            self.unbias = False
            self.constraint_order = constraint_order

<<<<<<< HEAD
        if inequality_constraints and not self.use_constraints:
            raise ValueError(
                "Use of inequality constraints requires constraint_lhs and "
                "constraint_rhs."
            )

        if inequality_constraints and (
            thresholder.lower() != "l1"
            and thresholder.lower() != "l2"
            and thresholder.lower() != "weighted_l1"
            and thresholder.lower() != "weighted_l2"
        ):
            raise ValueError(
                "Use of inequality constraints requires a convex regularizer."
            )
        self.inequality_constraints = inequality_constraints

    def _set_threshold(self, threshold):
        self.threshold = threshold

=======
>>>>>>> bd681fe6
    def _update_full_coef_constraints(self, H, x_transpose_y, coef_sparse):
        g = x_transpose_y + coef_sparse / self.nu
        inv1 = np.linalg.inv(H)
        inv1_mod = np.kron(inv1, np.eye(coef_sparse.shape[1]))
        inv2 = np.linalg.inv(
            self.constraint_lhs.dot(inv1_mod).dot(self.constraint_lhs.T)
        )

        rhs = g.flatten() + self.constraint_lhs.T.dot(inv2).dot(
            self.constraint_rhs - self.constraint_lhs.dot(inv1_mod).dot(g.flatten())
        )
        rhs = rhs.reshape(g.shape)
        return inv1.dot(rhs)

    def _update_coef_cvxpy(self, x, y, coef_sparse):
        xi = cp.Variable(coef_sparse.shape[0] * coef_sparse.shape[1])
        cost = cp.sum_squares(x @ xi - y.flatten())
        if self.thresholder.lower() == "l1":
            cost = cost + self.threshold * cp.norm1(xi)
        elif self.thresholder.lower() == "weighted_l1":
            cost = cost + cp.norm1(self.threshold * xi)
        elif self.thresholder.lower() == "l2":
            cost = cost + self.threshold * cp.norm2(xi)
        elif self.thresholder.lower() == "weighted_l2":
            cost = cost + cp.norm2(self.thresholds * xi)
        if self.use_constraints:
            if self.inequality_constraints:
                prob = cp.Problem(
                    cp.Minimize(cost),
                    [self.constraint_lhs @ xi <= self.constraint_rhs],
                )
            else:
                prob = cp.Problem(
                    cp.Minimize(cost),
                    [self.constraint_lhs @ xi == self.constraint_rhs],
                )
        else:
            prob = cp.Problem(cp.Minimize(cost))
        prob.solve(max_iter=50000, eps_abs=self.tol, eps_rel=self.tol)
        if xi.value is None:
            warnings.warn(
                "Infeasible solve, probably an issue with the regularizer "
                " or the constraint that was used.",
                ConvergenceWarning,
            )
            return None
        coef_new = (xi.value).reshape(coef_sparse.shape)
        return coef_new

    def _update_sparse_coef(self, coef_full):
        """Update the regularized weight vector"""
        if self.thresholds is None:
            return super(ConstrainedSR3, self)._update_sparse_coef(coef_full)
        else:
            coef_sparse = self.prox(coef_full, self.thresholds.T)
        self.history_.append(coef_sparse.T)
        return coef_sparse

    def _objective(self, x, y, coef_full, coef_sparse, trimming_array=None):
        """Objective function"""
        R2 = (y - np.dot(x, coef_full)) ** 2
        D2 = (coef_full - coef_sparse) ** 2
        if self.use_trimming:
            assert trimming_array is not None
            R2 *= trimming_array.reshape(x.shape[0], 1)
        if self.thresholds is None:
            return (
                0.5 * np.sum(R2)
                + self.reg(coef_full, 0.5 * self.threshold ** 2 / self.nu)
                + 0.5 * np.sum(D2) / self.nu
            )
        else:
            return (
                0.5 * np.sum(R2)
                + self.reg(coef_full, 0.5 * self.thresholds.T ** 2 / self.nu)
                + 0.5 * np.sum(D2) / self.nu
            )

    def _reduce(self, x, y):
        """
        Perform at most ``self.max_iter`` iterations of the SR3 algorithm
        with inequality constraints.

        Assumes initial guess for coefficients is stored in ``self.coef_``.
        """
        if self.initial_guess is not None:
            self.coef_ = self.initial_guess

        coef_sparse = self.coef_.T
        coef_full = coef_sparse.copy()
        n_samples, n_features = x.shape
        n_targets = y.shape[1]

        if self.use_trimming:
            trimming_array = np.repeat(1.0 - self.trimming_fraction, n_samples)
            self.history_trimming_ = [trimming_array]

        if self.use_constraints and self.constraint_order.lower() == "target":
            self.constraint_lhs = reorder_constraints(self.constraint_lhs, n_features)

        # Precompute some objects for upcoming least-squares solves.
        # Assumes that self.nu is fixed throughout optimization procedure.
        H = np.dot(x.T, x) + np.diag(np.full(x.shape[1], 1.0 / self.nu))
        x_transpose_y = np.dot(x.T, y)
        if not self.use_constraints:
            cho = cho_factor(H)
        if self.inequality_constraints:
            # Precompute some objects for optimization
            x_expanded = np.zeros((n_samples, n_targets, n_features, n_targets))
            for i in range(n_targets):
                x_expanded[:, i, :, i] = x
            x_expanded = np.reshape(
                x_expanded, (n_samples * n_targets, n_targets * n_features)
            )

        objective_history = []
        if self.inequality_constraints:
            coef_sparse = self._update_coef_cvxpy(x_expanded, y, coef_sparse)
            objective_history.append(self._objective(x, y, coef_full, coef_sparse))
        else:
            for _ in range(self.max_iter):
                if self.use_trimming:
                    x_weighted = x * trimming_array.reshape(n_samples, 1)
                    H = np.dot(x_weighted.T, x) + np.diag(
                        np.full(x.shape[1], 1.0 / self.nu)
                    )
                    x_transpose_y = np.dot(x_weighted.T, y)
                    if not self.use_constraints:
                        cho = cho_factor(H)
                    trimming_grad = 0.5 * np.sum((y - x.dot(coef_full)) ** 2, axis=1)
                if self.use_constraints:
                    coef_full = self._update_full_coef_constraints(
                        H, x_transpose_y, coef_sparse
                    )
                else:
                    coef_full = self._update_full_coef(cho, x_transpose_y, coef_sparse)
                coef_sparse = self._update_sparse_coef(coef_full)
                self.history_.append(np.copy(coef_sparse).T)

                if self.use_trimming:
                    trimming_array = self._update_trimming_array(
                        coef_full, trimming_array, trimming_grad
                    )

                    objective_history.append(
                        self._objective(x, y, coef_full, coef_sparse, trimming_array)
                    )
                else:
                    objective_history.append(
                        self._objective(x, y, coef_full, coef_sparse)
                    )
                if self._convergence_criterion() < self.tol:
                    # TODO: Update this for trimming/constraints
                    break
            else:
                warnings.warn(
                    "SR3._reduce did not converge after {} iterations.".format(
                        self.max_iter
                    ),
                    ConvergenceWarning,
                )

        if self.use_constraints and self.constraint_order.lower() == "target":
            self.constraint_lhs = reorder_constraints(
                self.constraint_lhs, n_features, output_order="target"
            )
        self.coef_ = coef_sparse.T
        self.coef_full_ = coef_full.T
        if self.use_trimming:
            self.trimming_array = trimming_array
        self.objective_history = objective_history<|MERGE_RESOLUTION|>--- conflicted
+++ resolved
@@ -166,11 +166,7 @@
             initial_guess=initial_guess,
             fit_intercept=fit_intercept,
             copy_X=copy_X,
-<<<<<<< HEAD
             normalize_columns=normalize_columns,
-=======
-            thresholds=thresholds,
->>>>>>> bd681fe6
         )
 
         self.reg = get_regularization(thresholder)
@@ -189,7 +185,6 @@
             self.unbias = False
             self.constraint_order = constraint_order
 
-<<<<<<< HEAD
         if inequality_constraints and not self.use_constraints:
             raise ValueError(
                 "Use of inequality constraints requires constraint_lhs and "
@@ -207,11 +202,6 @@
             )
         self.inequality_constraints = inequality_constraints
 
-    def _set_threshold(self, threshold):
-        self.threshold = threshold
-
-=======
->>>>>>> bd681fe6
     def _update_full_coef_constraints(self, H, x_transpose_y, coef_sparse):
         g = x_transpose_y + coef_sparse / self.nu
         inv1 = np.linalg.inv(H)
