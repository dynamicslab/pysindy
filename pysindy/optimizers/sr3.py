import warnings

import numpy as np
from scipy.linalg import cho_factor
from scipy.linalg import cho_solve
from sklearn.exceptions import ConvergenceWarning

from ..utils import capped_simplex_projection
from ..utils import get_prox
from .base import BaseOptimizer


class SR3(BaseOptimizer):
    """
    Sparse relaxed regularized regression.

    Attempts to minimize the objective function

    .. math::

        0.5\\|y-Xw\\|^2_2 + \\lambda \\times R(v)
        + (0.5 / \\nu)\\|w-v\\|^2_2

    where :math:`R(v)` is a regularization function.
    See the following references for more details:

        Zheng, Peng, et al. "A unified framework for sparse relaxed
        regularized regression: Sr3." IEEE Access 7 (2018): 1404-1423.

        Champion, Kathleen, et al. "A unified sparse optimization framework
        to learn parsimonious physics-informed models from data."
        arXiv preprint arXiv:1906.10612 (2019).

    Parameters
    ----------
    threshold : float, optional (default 0.1)
        Determines the strength of the regularization. When the
        regularization function R is the L0 norm, the regularization
        is equivalent to performing hard thresholding, and lambda
        is chosen to threshold at the value given by this parameter.
        This is equivalent to choosing lambda = threshold^2 / (2 * nu).

    nu : float, optional (default 1)
        Determines the level of relaxation. Decreasing nu encourages
        w and v to be close, whereas increasing nu allows the
        regularized coefficients v to be farther from w.

    tol : float, optional (default 1e-5)
        Tolerance used for determining convergence of the optimization
        algorithm.

    thresholder : string, optional (default 'L0')
        Regularization function to use. Currently implemented options
        are 'L0' (L0 norm), 'L1' (L1 norm), 'L2' (L2 norm) and 'CAD' (clipped
<<<<<<< HEAD
        absolute deviation).
=======
        absolute deviation). Note by 'L2 norm' we really mean
        the squared L2 norm, i.e. ridge regression
>>>>>>> bd681fe6

    trimming_fraction : float, optional (default 0.0)
        Fraction of the data samples to trim during fitting. Should
        be a float between 0.0 and 1.0. If 0.0, trimming is not
        performed.

    trimming_step_size : float, optional (default 1.0)
        Step size to use in the trimming optimization procedure.

    max_iter : int, optional (default 30)
        Maximum iterations of the optimization algorithm.

    initial_guess : np.ndarray, shape (n_features) or (n_targets, n_features), \
            optional (default None)
        Initial guess for coefficients ``coef_``.
        If None, least-squares is used to obtain an initial guess.

    fit_intercept : boolean, optional (default False)
        Whether to calculate the intercept for this model. If set to false, no
        intercept will be used in calculations.

    normalize_columns : boolean, optional (default False)
        Normalize the columns of x (the SINDy library terms) before regression
        by dividing by the L2-norm. Note that the 'normalize' option in sklearn
        is deprecated in sklearn versions >= 1.0 and will be removed.

    normalize_columns : boolean, optional (default False)
        This parameter normalizes the columns of Theta before the
        optimization is done. This tends to standardize the columns
        to similar magnitudes, often improving performance.

    copy_X : boolean, optional (default True)
        If True, X will be copied; else, it may be overwritten.

    thresholds : np.ndarray, shape (n_targets, n_features), optional \
            (default None)
        Array of thresholds for each library function coefficient.
        Each row corresponds to a measurement variable and each column
        to a function from the feature library.
        Recall that SINDy seeks a matrix :math:`\\Xi` such that
        :math:`\\dot{X} \\approx \\Theta(X)\\Xi`.
        ``thresholds[i, j]`` should specify the threshold to be used for the
        (j + 1, i + 1) entry of :math:`\\Xi`. That is to say it should give the
        threshold to be used for the (j + 1)st library function in the equation
        for the (i + 1)st measurement variable.

    Attributes
    ----------
    coef_ : array, shape (n_features,) or (n_targets, n_features)
        Regularized weight vector(s). This is the v in the objective
        function.

    coef_full_ : array, shape (n_features,) or (n_targets, n_features)
        Weight vector(s) that are not subjected to the regularization.
        This is the w in the objective function.

    history_ : list
        History of sparse coefficients. ``history_[k]`` contains the
        sparse coefficients (v in the optimization objective function)
        at iteration k.

    Examples
    --------
    >>> import numpy as np
    >>> from scipy.integrate import odeint
    >>> from pysindy import SINDy
    >>> from pysindy.optimizers import SR3
    >>> lorenz = lambda z,t : [10*(z[1] - z[0]),
    >>>                        z[0]*(28 - z[2]) - z[1],
    >>>                        z[0]*z[1] - 8/3*z[2]]
    >>> t = np.arange(0,2,.002)
    >>> x = odeint(lorenz, [-8,8,27], t)
    >>> opt = SR3(threshold=0.1, nu=1)
    >>> model = SINDy(optimizer=opt)
    >>> model.fit(x, t=t[1]-t[0])
    >>> model.print()
    x0' = -10.004 1 + 10.004 x0
    x1' = 27.994 1 + -0.993 x0 + -1.000 1 x1
    x2' = -2.662 x1 + 1.000 1 x0
    """

    def __init__(
        self,
        threshold=0.1,
        thresholds=None,
        nu=1.0,
        tol=1e-5,
        thresholder="L0",
        trimming_fraction=0.0,
        trimming_step_size=1.0,
        max_iter=30,
<<<<<<< HEAD
        fit_intercept=False,
        copy_X=True,
        initial_guess=None,
        normalize_columns=False,
=======
        normalize=False,
        normalize_columns=False,
        fit_intercept=False,
        copy_X=True,
        initial_guess=None,
        thresholds=None,
>>>>>>> bd681fe6
    ):
        super(SR3, self).__init__(
            max_iter=max_iter,
            initial_guess=initial_guess,
            fit_intercept=fit_intercept,
            copy_X=copy_X,
            normalize_columns=normalize_columns,
        )

        if threshold < 0:
            raise ValueError("threshold cannot be negative")
        if nu <= 0:
            raise ValueError("nu must be positive")
        if tol <= 0:
            raise ValueError("tol must be positive")
        if (trimming_fraction < 0) or (trimming_fraction > 1):
            raise ValueError("trimming fraction must be between 0 and 1")
        if (
            thresholder.lower() != "l0"
            and thresholder.lower() != "l1"
            and thresholder.lower() != "l2"
            and thresholder.lower() != "weighted_l0"
            and thresholder.lower() != "weighted_l1"
            and thresholder.lower() != "weighted_l2"
            and thresholder.lower() != "cad"
        ):
            raise NotImplementedError(
                "Regularizer must be l0, l1, l2, weighted_l0, weighted_l1, "
                "weighted_l2 or cad"
            )
        if thresholder[:8].lower() == "weighted" and thresholds is None:
            raise ValueError(
                "weighted thresholder requires the thresholds parameter to be used"
            )
        if thresholder[:8].lower() != "weighted" and thresholds is not None:
            raise ValueError(
                "The thresholds argument cannot be used without a weighted thresholder,"
                " e.g. thresholder='weighted_l0'"
            )
        if thresholds is not None and np.any(thresholds < 0):
            raise ValueError("thresholds cannot contain negative entries")

        if thresholder[:8].lower() == "weighted" and thresholds is None:
            raise ValueError(
                "weighted thresholder requires the thresholds parameter to be used"
            )
        if thresholder[:8].lower() != "weighted" and thresholds is not None:
            raise ValueError(
                "The thresholds argument cannot be used without a weighted thresholder,"
                " e.g. thresholder='weighted_l0'"
            )
        if thresholds is not None and np.any(thresholds < 0):
            raise ValueError("thresholds cannot contain negative entries")

        if (
            thresholder.lower() != "l0"
            and thresholder.lower() != "l1"
            and thresholder.lower() != "l2"
            and thresholder.lower() != "weighted_l0"
            and thresholder.lower() != "weighted_l1"
            and thresholder.lower() != "weighted_l2"
            and thresholder.lower() != "cad"
        ):
            raise NotImplementedError("Please use a valid regularizer, l0, l1, l2, cad")

        self.threshold = threshold
        self.thresholds = thresholds
<<<<<<< HEAD
=======
        self.normalize_columns = normalize_columns
>>>>>>> bd681fe6
        self.nu = nu
        self.tol = tol
        self.thresholder = thresholder
        self.prox = get_prox(thresholder)
        if trimming_fraction == 0.0:
            self.use_trimming = False
        else:
            self.use_trimming = True
        self.trimming_fraction = trimming_fraction
        self.trimming_step_size = trimming_step_size

    def enable_trimming(self, trimming_fraction):
        """
        Enable the trimming of potential outliers.

        Parameters
        ----------
        trimming_fraction: float
            The fraction of samples to be trimmed.
            Must be between 0 and 1.
        """
        self.use_trimming = True
        self.trimming_fraction = trimming_fraction

    def disable_trimming(self):
        """Disable trimming of potential outliers."""
        self.use_trimming = False
        self.trimming_fraction = None

    def _update_full_coef(self, cho, x_transpose_y, coef_sparse):
        """Update the unregularized weight vector"""
        b = x_transpose_y + coef_sparse / self.nu
        coef_full = cho_solve(cho, b)
        self.iters += 1
        return coef_full

    def _update_sparse_coef(self, coef_full):
        """Update the regularized weight vector"""
<<<<<<< HEAD
        coef_sparse = self.prox(coef_full, self.threshold)
=======
        if self.thresholds is None:
            coef_sparse = self.prox(coef_full, self.threshold)
        else:
            coef_sparse = self.prox(coef_full, self.thresholds.T)
        self.history_.append(coef_sparse.T)
>>>>>>> bd681fe6
        return coef_sparse

    def _update_trimming_array(self, coef_full, trimming_array, trimming_grad):
        trimming_array = trimming_array - self.trimming_step_size * trimming_grad
        trimming_array = capped_simplex_projection(
            trimming_array, self.trimming_fraction
        )
        self.history_trimming_.append(trimming_array)
        return trimming_array

    def _convergence_criterion(self):
        """Calculate the convergence criterion for the optimization"""
        this_coef = self.history_[-1]
        if len(self.history_) > 1:
            last_coef = self.history_[-2]
        else:
            last_coef = np.zeros_like(this_coef)
        err_coef = np.sqrt(np.sum((this_coef - last_coef) ** 2)) / self.nu
        if self.use_trimming:
            this_trimming_array = self.history_trimming_[-1]
            if len(self.history_trimming_) > 1:
                last_trimming_array = self.history_trimming_[-2]
            else:
                last_trimming_array = np.zeros_like(this_trimming_array)
            err_trimming = (
                np.sqrt(np.sum((this_trimming_array - last_trimming_array) ** 2))
                / self.trimming_step_size
            )
            return err_coef + err_trimming
        return err_coef

    def _reduce(self, x, y):
        """
        Perform at most ``self.max_iter`` iterations of the SR3 algorithm.

        Assumes initial guess for coefficients is stored in ``self.coef_``.
        """
        if self.initial_guess is not None:
            self.coef_ = self.initial_guess

        coef_sparse = self.coef_.T
        n_samples, n_features = x.shape
        x_normed = np.copy(x)
        if self.normalize_columns:
            reg = np.zeros(n_features)
            for i in range(n_features):
                reg[i] = 1.0 / np.linalg.norm(x[:, i], 2)
                x_normed[:, i] = reg[i] * x[:, i]

        if self.use_trimming:
            coef_full = coef_sparse.copy()
            trimming_array = np.repeat(1.0 - self.trimming_fraction, n_samples)
            self.history_trimming_ = [trimming_array]

        # Precompute some objects for upcoming least-squares solves.
        # Assumes that self.nu is fixed throughout optimization procedure.
        cho = cho_factor(
            np.dot(x_normed.T, x_normed)
            + np.diag(np.full(x_normed.shape[1], 1.0 / self.nu))
        )
        x_transpose_y = np.dot(x_normed.T, y)

        for _ in range(self.max_iter):
            if self.use_trimming:
                x_weighted = x_normed * trimming_array.reshape(n_samples, 1)
                cho = cho_factor(
                    np.dot(x_weighted.T, x_normed)
                    + np.diag(np.full(x_normed.shape[1], 1.0 / self.nu))
                )
                x_transpose_y = np.dot(x_weighted.T, y)
                trimming_grad = 0.5 * np.sum((y - x_normed.dot(coef_full)) ** 2, axis=1)
            coef_full = self._update_full_coef(cho, x_transpose_y, coef_sparse)
            coef_sparse = self._update_sparse_coef(coef_full)
            self.history_.append(coef_sparse.T)

            if self.use_trimming:
                trimming_array = self._update_trimming_array(
                    coef_full, trimming_array, trimming_grad
                )

            if self._convergence_criterion() < self.tol:
                # Could not (further) select important features
                break
        else:
            warnings.warn(
                "SR3._reduce did not converge after {} iterations.".format(
                    self.max_iter
                ),
                ConvergenceWarning,
            )
<<<<<<< HEAD
        self.coef_ = coef_sparse.T
        self.coef_full_ = coef_full.T
=======
        if self.normalize_columns:
            self.coef_ = np.multiply(reg, coef_sparse.T)
            self.coef_full_ = np.multiply(reg, coef_full.T)
        else:
            self.coef_ = coef_sparse.T
            self.coef_full_ = coef_full.T

>>>>>>> bd681fe6
        if self.use_trimming:
            self.trimming_array = trimming_array<|MERGE_RESOLUTION|>--- conflicted
+++ resolved
@@ -52,12 +52,8 @@
     thresholder : string, optional (default 'L0')
         Regularization function to use. Currently implemented options
         are 'L0' (L0 norm), 'L1' (L1 norm), 'L2' (L2 norm) and 'CAD' (clipped
-<<<<<<< HEAD
-        absolute deviation).
-=======
         absolute deviation). Note by 'L2 norm' we really mean
         the squared L2 norm, i.e. ridge regression
->>>>>>> bd681fe6
 
     trimming_fraction : float, optional (default 0.0)
         Fraction of the data samples to trim during fitting. Should
@@ -149,19 +145,10 @@
         trimming_fraction=0.0,
         trimming_step_size=1.0,
         max_iter=30,
-<<<<<<< HEAD
         fit_intercept=False,
         copy_X=True,
         initial_guess=None,
         normalize_columns=False,
-=======
-        normalize=False,
-        normalize_columns=False,
-        fit_intercept=False,
-        copy_X=True,
-        initial_guess=None,
-        thresholds=None,
->>>>>>> bd681fe6
     ):
         super(SR3, self).__init__(
             max_iter=max_iter,
@@ -229,10 +216,6 @@
 
         self.threshold = threshold
         self.thresholds = thresholds
-<<<<<<< HEAD
-=======
-        self.normalize_columns = normalize_columns
->>>>>>> bd681fe6
         self.nu = nu
         self.tol = tol
         self.thresholder = thresholder
@@ -271,15 +254,10 @@
 
     def _update_sparse_coef(self, coef_full):
         """Update the regularized weight vector"""
-<<<<<<< HEAD
-        coef_sparse = self.prox(coef_full, self.threshold)
-=======
         if self.thresholds is None:
             coef_sparse = self.prox(coef_full, self.threshold)
         else:
             coef_sparse = self.prox(coef_full, self.thresholds.T)
-        self.history_.append(coef_sparse.T)
->>>>>>> bd681fe6
         return coef_sparse
 
     def _update_trimming_array(self, coef_full, trimming_array, trimming_grad):
@@ -370,17 +348,7 @@
                 ),
                 ConvergenceWarning,
             )
-<<<<<<< HEAD
         self.coef_ = coef_sparse.T
         self.coef_full_ = coef_full.T
-=======
-        if self.normalize_columns:
-            self.coef_ = np.multiply(reg, coef_sparse.T)
-            self.coef_full_ = np.multiply(reg, coef_full.T)
-        else:
-            self.coef_ = coef_sparse.T
-            self.coef_full_ = coef_full.T
-
->>>>>>> bd681fe6
         if self.use_trimming:
             self.trimming_array = trimming_array