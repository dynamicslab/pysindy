--- conflicted
+++ resolved
@@ -337,14 +337,9 @@
             raise ValueError("n_subset must be a positive integer")
         pde_libraries = False
         weak_libraries = False
-<<<<<<< HEAD
-        if x_dot is None and not multiple_trajectories:
-=======
-
         if isinstance(self.feature_library, WeakPDELibrary):
             self.feature_library.old_x = np.copy(x)
         if x_dot is None:
->>>>>>> 4851b208
             if isinstance(self.feature_library, WeakPDELibrary):
                 if multiple_trajectories:
                     x_dot = [
