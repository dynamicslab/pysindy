import warnings
from itertools import product
from typing import Collection
from typing import Sequence

import numpy as np
from scipy.integrate import odeint
from scipy.integrate import solve_ivp
from scipy.interpolate import interp1d
from scipy.linalg import LinAlgWarning
from sklearn import __version__
from sklearn.base import BaseEstimator
from sklearn.exceptions import ConvergenceWarning
from sklearn.metrics import r2_score
from sklearn.pipeline import Pipeline
from sklearn.utils.validation import check_is_fitted

from .differentiation import FiniteDifference
from .feature_library import PolynomialLibrary
from .optimizers import EnsembleOptimizer
from .optimizers import SINDyOptimizer
from .optimizers import SINDyPI
from .optimizers import STLSQ
from .utils import AxesArray
from .utils import comprehend_axes
from .utils import concat_sample_axis
from .utils import drop_nan_samples
from .utils import equations
from .utils import SampleConcatter
from .utils import validate_control_variables
from .utils import validate_input
from .utils import validate_no_reshape


class SINDy(BaseEstimator):
    """
    Sparse Identification of Nonlinear Dynamical Systems (SINDy).
    Uses sparse regression to learn a dynamical systems model from measurement data.

    Parameters
    ----------
    optimizer : optimizer object, optional
        Optimization method used to fit the SINDy model. This must be a class
        extending :class:`pysindy.optimizers.BaseOptimizer`.
        The default is :class:`STLSQ`.

    feature_library : feature library object, optional
        Feature library object used to specify candidate right-hand side features.
        This must be a class extending
        :class:`pysindy.feature_library.base.BaseFeatureLibrary`.
        The default option is :class:`PolynomialLibrary`.

    differentiation_method : differentiation object, optional
        Method for differentiating the data. This must be a class extending
        :class:`pysindy.differentiation_methods.base.BaseDifferentiation` class.
        The default option is centered difference.

    feature_names : list of string, length n_input_features, optional
        Names for the input features (e.g. ``['x', 'y', 'z']``). If None, will use
        ``['x0', 'x1', ...]``.

    t_default : float, optional (default 1)
        Default value for the time step.

    discrete_time : boolean, optional (default False)
        If True, dynamical system is treated as a map. Rather than predicting
        derivatives, the right hand side functions step the system forward by
        one time step. If False, dynamical system is assumed to be a flow
        (right-hand side functions predict continuous time derivatives).

    Attributes
    ----------
    model : ``sklearn.multioutput.MultiOutputRegressor`` object
        The fitted SINDy model.

    n_input_features_ : int
        The total number of input features.

    n_output_features_ : int
        The total number of output features. This number is a function of
        ``self.n_input_features`` and the feature library being used.

    n_control_features_ : int
        The total number of control input features.

    Examples
    --------
    >>> import numpy as np
    >>> from scipy.integrate import solve_ivp
    >>> from pysindy import SINDy
    >>> lorenz = lambda z,t : [10*(z[1] - z[0]),
    >>>                        z[0]*(28 - z[2]) - z[1],
    >>>                        z[0]*z[1] - 8/3*z[2]]
    >>> t = np.arange(0,2,.002)
    >>> x = solve_ivp(lorenz, [-8,8,27], t)
    >>> model = SINDy()
    >>> model.fit(x, t=t[1]-t[0])
    >>> model.print()
    x0' = -10.000 1 + 10.000 x0
    x1' = 27.993 1 + -0.999 x0 + -1.000 1 x1
    x2' = -2.666 x1 + 1.000 1 x0
    >>> model.coefficients()
    array([[ 0.        ,  0.        ,  0.        ],
           [-9.99969193, 27.99344519,  0.        ],
           [ 9.99961547, -0.99905338,  0.        ],
           [ 0.        ,  0.        , -2.66645651],
           [ 0.        ,  0.        ,  0.        ],
           [ 0.        ,  0.        ,  0.99990257],
           [ 0.        , -0.99980268,  0.        ],
           [ 0.        ,  0.        ,  0.        ],
           [ 0.        ,  0.        ,  0.        ],
           [ 0.        ,  0.        ,  0.        ]])
    >>> model.score(x, t=t[1]-t[0])
    0.999999985520653

    >>> import numpy as np
    >>> from scipy.integrate import solve_ivp
    >>> from pysindy import SINDy
    >>> u = lambda t : np.sin(2 * t)
    >>> lorenz_c = lambda z,t : [
                10 * (z[1] - z[0]) + u(t) ** 2,
                z[0] * (28 - z[2]) - z[1],
                z[0] * z[1] - 8 / 3 * z[2],
        ]
    >>> t = np.arange(0,2,0.002)
    >>> x = solve_ivp(lorenz_c, [-8,8,27], t)
    >>> u_eval = u(t)
    >>> model = SINDy()
    >>> model.fit(x, u_eval, t=t[1]-t[0])
    >>> model.print()
    x0' = -10.000 x0 + 10.000 x1 + 1.001 u0^2
    x1' = 27.994 x0 + -0.999 x1 + -1.000 x0 x2
    x2' = -2.666 x2 + 1.000 x0 x1
    >>> model.coefficients()
    array([[ 0.        , -9.99969851,  9.99958359,  0.        ,  0.        ,
             0.        ,  0.        ,  0.        ,  0.        ,  0.        ,
             0.        ,  0.        ,  0.        ,  0.        ,  1.00120331],
           [ 0.        , 27.9935177 , -0.99906375,  0.        ,  0.        ,
             0.        ,  0.        , -0.99980455,  0.        ,  0.        ,
             0.        ,  0.        ,  0.        ,  0.        ,  0.        ],
           [ 0.        ,  0.        ,  0.        , -2.666437  ,  0.        ,
             0.        ,  0.99990137,  0.        ,  0.        ,  0.        ,
             0.        ,  0.        ,  0.        ,  0.        ,  0.        ]])
    >>> model.score(x, u_eval, t=t[1]-t[0])
    0.9999999855414495
    """

    def __init__(
        self,
        optimizer=None,
        feature_library=None,
        differentiation_method=None,
        feature_names=None,
        t_default=1,
        discrete_time=False,
    ):
        if optimizer is None:
            optimizer = STLSQ()
        self.optimizer = optimizer
        if feature_library is None:
            feature_library = PolynomialLibrary()
        self.feature_library = feature_library
        if differentiation_method is None:
            differentiation_method = FiniteDifference(axis=-2)
        self.differentiation_method = differentiation_method
        if not isinstance(t_default, float) and not isinstance(t_default, int):
            raise ValueError("t_default must be a positive number")
        elif t_default <= 0:
            raise ValueError("t_default must be a positive number")
        else:
            self.t_default = t_default
        self.feature_names = feature_names
        self.discrete_time = discrete_time

    def fit(
        self,
        x,
        t=None,
        x_dot=None,
        u=None,
        multiple_trajectories=False,
        unbias=True,
        quiet=False,
        ensemble=False,
        library_ensemble=False,
        replace=True,
        n_candidates_to_drop=1,
        n_subset=None,
        n_models=None,
        ensemble_aggregator=None,
    ):
        """
        Fit a SINDy model.

        Parameters
        ----------
        x: array-like or list of array-like, shape (n_samples, n_input_features)
            Training data. If training data contains multiple trajectories,
            x should be a list containing data for each trajectory. Individual
            trajectories may contain different numbers of samples.

        t: float, numpy array of shape (n_samples,), or list of numpy arrays, optional \
                (default None)
            If t is a float, it specifies the timestep between each sample.
            If array-like, it specifies the time at which each sample was
            collected.
            In this case the values in t must be strictly increasing.
            In the case of multi-trajectory training data, t may also be a list
            of arrays containing the collection times for each individual
            trajectory.
            If None, the default time step ``t_default`` will be used.

        x_dot: array-like or list of array-like, shape (n_samples, n_input_features), \
                optional (default None)
            Optional pre-computed derivatives of the training data. If not
            provided, the time derivatives of the training data will be
            computed using the specified differentiation method. If x_dot is
            provided, it must match the shape of the training data and these
            values will be used as the time derivatives.

        u: array-like or list of array-like, shape (n_samples, n_control_features), \
                optional (default None)
            Control variables/inputs. Include this variable to use sparse
            identification for nonlinear dynamical systems for control (SINDYc).
            If training data contains multiple trajectories (i.e. if x is a list of
            array-like), then u should be a list containing control variable data
            for each trajectory. Individual trajectories may contain different
            numbers of samples.

        multiple_trajectories: boolean, optional, (default False)
            Whether or not the training data includes multiple trajectories. If
            True, the training data must be a list of arrays containing data
            for each trajectory. If False, the training data must be a single
            array.

        unbias: boolean, optional (default True)
            Whether to perform an extra step of unregularized linear regression to
            unbias the coefficients for the identified support.
            If the optimizer (``self.optimizer``) applies any type of regularization,
            that regularization may bias coefficients toward particular values,
            improving the conditioning of the problem but harming the quality of the
            fit. Setting ``unbias==True`` enables an extra step wherein unregularized
            linear regression is applied, but only for the coefficients in the support
            identified by the optimizer. This helps to remove the bias introduced by
            regularization.

        quiet: boolean, optional (default False)
            Whether or not to suppress warnings during model fitting.

        ensemble : boolean, optional (default False)
            This parameter is used to allow for "ensembling", i.e. the
            generation of many SINDy models (n_models) by choosing a random
            temporal subset of the input data (n_subset) for each sparse
            regression. This often improves robustness because averages
            (bagging) or medians (bragging) of all the models are usually
            quite high-performing. The user can also generate "distributions"
            of many models, and calculate how often certain library terms
            are included in a model.

        library_ensemble : boolean, optional (default False)
            This parameter is used to allow for "library ensembling",
            i.e. the generation of many SINDy models (n_models) by choosing
            a random subset of the candidate library terms to truncate. So,
            n_models are generated by solving n_models sparse regression
            problems on these "reduced" libraries. Once again, this often
            improves robustness because averages (bagging) or medians
            (bragging) of all the models are usually quite high-performing.
            The user can also generate "distributions" of many models, and
            calculate how often certain library terms are included in a model.

        replace : boolean, optional (default True)
            If ensemble true, whether or not to time sample with replacement.

        n_candidates_to_drop : int, optional (default 1)
            Number of candidate terms in the feature library to drop during
            library ensembling.

        n_subset : int, optional (default len(time base))
            Number of time points to use for ensemble

        n_models : int, optional (default 20)
            Number of models to generate via ensemble

        ensemble_aggregator : callable, optional (default numpy.median)
            Method to aggregate model coefficients across different samples.
            This method argument is only used if ``ensemble`` or ``library_ensemble``
            is True.
            The method should take in a list of 2D arrays and return a 2D
            array of the same shape as the arrays in the list.
            Example: :code:`lambda x: np.median(x, axis=0)`

        Returns
        -------
        self: a fitted :class:`SINDy` instance
        """
<<<<<<< HEAD
        if multiple_trajectories:
            if type(x) is tuple:
                x = list(x)
            for i in range(len(x)):
                if type(x[i]) is tuple:
                    x[i] = np.asarray(x[i])
        elif type(x) is tuple:
            x = np.asarray(x)

        if x_dot is not None:
            if multiple_trajectories:
                if type(x_dot) is tuple:
                    x_dot = list(x_dot)
                for i in range(len(x_dot)):
                    if type(x_dot[i]) is tuple:
                        x_dot[i] = np.asarray(x_dot[i])
            elif type(x_dot) is tuple:
                x_dot = np.asarray(x_dot)

        # PDE tuple check
        if isinstance(self.feature_library, WeakPDELibrary) or isinstance(
            self.feature_library, PDELibrary
        ):
            curr = [x]
            while True:
                try:
                    iterator = iter(curr)
                    temp = next(iterator)
                    if type(temp) is tuple:
                        raise ValueError(
                            "x contains the tuple, but expected to be arrays"
                        )
                    curr = temp
                except TypeError:
                    break

            if x_dot is not None:
                curr_x_dot = [x_dot]
                while True:
                    try:
                        iterator = iter(curr_x_dot)
                        temp = next(iterator)
                        if type(temp) is tuple:
                            raise ValueError(
                                "x contains tuple, but expected to be arrays"
                            )
                        curr_x_dot = temp
                    except TypeError:
                        break

=======

        if ensemble or library_ensemble:
            # DeprecationWarning are ignored by default...
            warnings.warn(
                "Ensembling arguments are deprecated."
                "Use the EnsembleOptimizer class instead.",
                UserWarning,
            )
>>>>>>> 632585a8
        if t is None:
            t = self.t_default

        if not multiple_trajectories:
            x, t, x_dot, u = _adapt_to_multiple_trajectories(x, t, x_dot, u)
            multiple_trajectories = True
        elif (
            not isinstance(x, Sequence)
            or (not isinstance(x_dot, Sequence) and x_dot is not None)
            or (not isinstance(u, Sequence) and u is not None)
        ):
            raise TypeError(
                "If multiple trajectories set, x and if included,"
                "x_dot and u, must be Sequences"
            )
        x, x_dot, u = _comprehend_and_validate_inputs(
            x, t, x_dot, u, self.feature_library
        )

        if (n_models is not None) and n_models <= 0:
            raise ValueError("n_models must be a positive integer")
        if (n_subset is not None) and n_subset <= 0:
            raise ValueError("n_subset must be a positive integer")

        if u is None:
            self.n_control_features_ = 0
        else:
            u = validate_control_variables(
                x,
                u,
                trim_last_point=(self.discrete_time and x_dot is None),
            )
            self.n_control_features_ = u[0].shape[u[0].ax_coord]
        x, x_dot = self._process_multiple_trajectories(x, t, x_dot)

        # Set ensemble variables
        self.ensemble = ensemble
        self.library_ensemble = library_ensemble

        # Append control variables
        if u is not None:
            x = [np.concatenate((xi, ui), axis=xi.ax_coord) for xi, ui in zip(x, u)]

        if hasattr(self.optimizer, "unbias"):
            unbias = self.optimizer.unbias

        # backwards compatibility for ensemble options
        if ensemble and n_subset is None:
            n_subset = x[0].shape[x[0].ax_time]
        if library_ensemble:
            self.feature_library.library_ensemble = False
        if ensemble and not library_ensemble:
            if n_subset is None:
                n_sample_tot = np.sum([xi.shape[xi.ax_time] for xi in x])
                n_subset = int(0.6 * n_sample_tot)
            optimizer = SINDyOptimizer(
                EnsembleOptimizer(
                    self.optimizer,
                    bagging=True,
                    n_subset=n_subset,
                    n_models=n_models,
                ),
                unbias=unbias,
            )
            self.coef_list = optimizer.optimizer.coef_list
        elif not ensemble and library_ensemble:
            optimizer = SINDyOptimizer(
                EnsembleOptimizer(
                    self.optimizer,
                    library_ensemble=True,
                    n_models=n_models,
                ),
                unbias=unbias,
            )
            self.coef_list = optimizer.optimizer.coef_list
        elif ensemble and library_ensemble:
            if n_subset is None:
                n_sample_tot = np.sum([xi.shape[xi.ax_time] for xi in x])
                n_subset = int(0.6 * n_sample_tot)
            optimizer = SINDyOptimizer(
                EnsembleOptimizer(
                    self.optimizer,
                    bagging=True,
                    n_subset=n_subset,
                    n_models=n_models,
                    library_ensemble=True,
                ),
                unbias=unbias,
            )
            self.coef_list = optimizer.optimizer.coef_list
        else:
            optimizer = SINDyOptimizer(self.optimizer, unbias=unbias)
        steps = [
            ("features", self.feature_library),
            ("shaping", SampleConcatter()),
            ("model", optimizer),
        ]
        x_dot = concat_sample_axis(x_dot)
        self.model = Pipeline(steps)
        action = "ignore" if quiet else "default"
        with warnings.catch_warnings():
            warnings.filterwarnings(action, category=ConvergenceWarning)
            warnings.filterwarnings(action, category=LinAlgWarning)
            warnings.filterwarnings(action, category=UserWarning)
            self.model.fit(x, x_dot)

        # New version of sklearn changes attribute name
        if float(__version__[:3]) >= 1.0:
            self.n_features_in_ = self.model.steps[0][1].n_features_in_
            n_input_features = self.model.steps[0][1].n_features_in_
        else:
            self.n_input_features_ = self.model.steps[0][1].n_input_features_
            n_input_features = self.model.steps[0][1].n_input_features_
        self.n_output_features_ = self.model.steps[0][1].n_output_features_

        if self.feature_names is None:
            feature_names = []
            for i in range(n_input_features - self.n_control_features_):
                feature_names.append("x" + str(i))
            for i in range(self.n_control_features_):
                feature_names.append("u" + str(i))
            self.feature_names = feature_names

        return self

    def predict(self, x, u=None, multiple_trajectories=False):
        """
        Predict the time derivatives using the SINDy model.

        Parameters
        ----------
        x: array-like or list of array-like, shape (n_samples, n_input_features)
            Samples.

        u: array-like or list of array-like, shape(n_samples, n_control_features), \
                (default None)
            Control variables. If ``multiple_trajectories==True`` then u
            must be a list of control variable data from each trajectory. If the
            model was fit with control variables then u is not optional.

        multiple_trajectories: boolean, optional (default False)
            If True, x contains multiple trajectories and must be a list of
            data from each trajectory. If False, x is a single trajectory.

        Returns
        -------
        x_dot: array-like or list of array-like, shape (n_samples, n_input_features)
            Predicted time derivatives
        """
        if not multiple_trajectories:
            x, _, _, u = _adapt_to_multiple_trajectories(x, None, None, u)
        x, _, u = _comprehend_and_validate_inputs(x, 1, None, u, self.feature_library)

        check_is_fitted(self, "model")
        if self.n_control_features_ > 0 and u is None:
            raise TypeError("Model was fit using control variables, so u is required")
        if self.n_control_features_ == 0 and u is not None:
            warnings.warn(
                "Control variables u were ignored because control variables were"
                " not used when the model was fit"
            )
            u = None
        if self.discrete_time:
            x = [validate_input(xi) for xi in x]
        if u is not None:
            u = validate_control_variables(x, u)
            x = [np.concatenate((xi, ui), axis=xi.ax_coord) for xi, ui in zip(x, u)]
        result = [self.model.predict([xi]) for xi in x]
        result = [
            self.feature_library.reshape_samples_to_spatial_grid(pred)
            for pred in result
        ]

        # Kept for backwards compatability.
        if not multiple_trajectories:
            return result[0]
        return result

    def equations(self, precision=3):
        """
        Get the right hand sides of the SINDy model equations.

        Parameters
        ----------
        precision: int, optional (default 3)
            Number of decimal points to include for each coefficient in the
            equation.

        Returns
        -------
        equations: list of strings
            List of strings representing the SINDy model equations for each
            input feature.
        """
        check_is_fitted(self, "model")
        if self.discrete_time:
            base_feature_names = [f + "[k]" for f in self.feature_names]
        else:
            base_feature_names = self.feature_names
        return equations(
            self.model,
            input_features=base_feature_names,
            precision=precision,
        )

    def print(self, lhs=None, precision=3):
        """Print the SINDy model equations.

        Parameters
        ----------
        lhs: list of strings, optional (default None)
            List of variables to print on the left-hand sides of the learned equations.
            By defualt :code:`self.input_features` are used.

        precision: int, optional (default 3)
            Precision to be used when printing out model coefficients.
        """
        eqns = self.equations(precision)
        if isinstance(self.optimizer, SINDyPI):
            feature_names = self.get_feature_names()
        else:
            feature_names = self.feature_names
        for i, eqn in enumerate(eqns):
            if self.discrete_time:
                names = "(" + feature_names[i] + ")"
                print(names + "[k+1] = " + eqn)
            elif lhs is None:
                if not isinstance(self.optimizer, SINDyPI):
                    names = "(" + feature_names[i] + ")"
                    print(names + "' = " + eqn)
                else:
                    names = feature_names[i]
                    print(names + " = " + eqn)
            else:
                print(lhs[i] + " = " + eqn)

    def score(
        self,
        x,
        t=None,
        x_dot=None,
        u=None,
        multiple_trajectories=False,
        metric=r2_score,
        **metric_kws
    ):
        """
        Returns a score for the time derivative prediction produced by the model.

        Parameters
        ----------
        x: array-like or list of array-like, shape (n_samples, n_input_features)
            Samples from which to make predictions.

        t: float, numpy array of shape (n_samples,), or list of numpy arrays, optional \
                (default None)
            Time step between samples or array of collection times. Optional,
            used to compute the time derivatives of the samples if x_dot is not
            provided.
            If None, the default time step ``t_default`` will be used.

        x_dot: array-like or list of array-like, shape (n_samples, n_input_features), \
                optional (default None)
            Optional pre-computed derivatives of the samples. If provided,
            these values will be used to compute the score. If not provided,
            the time derivatives of the training data will be computed using
            the specified differentiation method.

        u: array-like or list of array-like, shape(n_samples, n_control_features), \
                optional (default None)
            Control variables. If ``multiple_trajectories==True`` then u
            must be a list of control variable data from each trajectory.
            If the model was fit with control variables then u is not optional.

        multiple_trajectories: boolean, optional (default False)
            If True, x contains multiple trajectories and must be a list of
            data from each trajectory. If False, x is a single trajectory.

        metric: callable, optional
            Metric function with which to score the prediction. Default is the
            R^2 coefficient of determination.
            See `Scikit-learn \
            <https://scikit-learn.org/stable/modules/model_evaluation.html>`_
            for more options.

        metric_kws: dict, optional
            Optional keyword arguments to pass to the metric function.

        Returns
        -------
        score: float
            Metric function value for the model prediction of x_dot.
        """

        if t is None:
            t = self.t_default

        if not multiple_trajectories:
            x, t, x_dot, u = _adapt_to_multiple_trajectories(x, t, x_dot, u)
            multiple_trajectories = True
        x, x_dot, u = _comprehend_and_validate_inputs(
            x, t, x_dot, u, self.feature_library
        )

        x_dot_predict = self.predict(x, u, multiple_trajectories=multiple_trajectories)

        if self.discrete_time and x_dot is None:
            x_dot_predict = [xd[:-1] for xd in x_dot_predict]

        x, x_dot = self._process_multiple_trajectories(x, t, x_dot)

        x_dot = concat_sample_axis(x_dot)
        x_dot_predict = concat_sample_axis(x_dot_predict)

        x_dot, x_dot_predict = drop_nan_samples(x_dot, x_dot_predict)
        return metric(x_dot, x_dot_predict, **metric_kws)

    def _process_multiple_trajectories(self, x, t, x_dot):
        """
        Handle input data that contains multiple trajectories by doing the
        necessary validation, reshaping, and computation of derivatives.

        This method essentially just loops over elements of each list in parallel,
        validates them, and (optionally) concatenates them together.

        Parameters
        ----------
        x: list of np.ndarray
            List of measurements, with each entry corresponding to a different
            trajectory.

        t: list of np.ndarray or int
            List of time points for different trajectories.
            If a list of ints is passed, each entry is assumed to be the timestep
            for the corresponding trajectory in x.

        x_dot: list of np.ndarray
            List of derivative measurements, with each entry corresponding to a
            different trajectory. If None, the derivatives will be approximated
            from x.

        return_array: boolean, optional (default True)
            Whether to return concatenated np.ndarrays.
            If False, the outputs will be lists with an entry for each trajectory.

        Returns
        -------
        x_out: np.ndarray or list
            Validated version of x. If return_array is True, x_out will be an
            np.ndarray of concatenated trajectories. If False, x_out will be
            a list.

        x_dot_out: np.ndarray or list
            Validated derivative measurements.If return_array is True, x_dot_out
            will be an np.ndarray of concatenated trajectories.
            If False, x_out will be a list.
        """
        if not isinstance(x, Sequence):
            raise TypeError("Input x must be a list")

        if self.discrete_time:
            x = [validate_input(xi) for xi in x]
            if x_dot is None:
                x_dot = [xi[1:] for xi in x]
                x = [xi[:-1] for xi in x]
            else:
                if not isinstance(x_dot, Sequence):
                    raise TypeError(
                        "x_dot must be a list if used with x of list type "
                        "(i.e. for multiple trajectories)"
                    )
                x_dot = [validate_input(xd) for xd in x_dot]
        else:
            if x_dot is None:
                x = [
                    self.feature_library.validate_input(xi, ti)
                    for xi, ti in _zip_like_sequence(x, t)
                ]
                x_dot = [
                    self.feature_library.calc_trajectory(
                        self.differentiation_method, xi, ti
                    )
                    for xi, ti in _zip_like_sequence(x, t)
                ]
            else:
                if not isinstance(x_dot, Sequence):
                    raise TypeError(
                        "x_dot must be a list if used with x of list type "
                        "(i.e. for multiple trajectories)"
                    )
                if isinstance(t, Sequence):
                    x = [
                        self.feature_library.validate_input(xi, ti)
                        for xi, ti in zip(x, t)
                    ]
                    x_dot = [
                        self.feature_library.validate_input(xd, ti)
                        for xd, ti in zip(x_dot, t)
                    ]
                else:
                    x = [self.feature_library.validate_input(xi, t) for xi in x]
                    x_dot = [self.feature_library.validate_input(xd, t) for xd in x_dot]
        return x, x_dot

    def differentiate(self, x, t=None, multiple_trajectories=False):
        """
        Apply the model's differentiation method
        (:code:`self.differentiation_method`) to data.

        Parameters
        ----------
        x: array-like or list of array-like, shape (n_samples, n_input_features)
            Data to be differentiated.

        t: int, numpy array of shape (n_samples,), or list of numpy arrays, optional \
                (default None)
            Time step between samples or array of collection times.
            If None, the default time step ``t_default`` will be used.

        multiple_trajectories: boolean, optional (default False)
            If True, x contains multiple trajectories and must be a list of
            data from each trajectory. If False, x is a single trajectory.

        Returns
        -------
        x_dot: array-like or list of array-like, shape (n_samples, n_input_features)
            Time derivatives computed by using the model's differentiation
            method
        """
        if t is None:
            t = self.t_default
        if self.discrete_time:
            raise RuntimeError("No differentiation implemented for discrete time model")
        if not multiple_trajectories:
            x, t, _, _ = _adapt_to_multiple_trajectories(x, t, None, None)
        x, _, _ = _comprehend_and_validate_inputs(
            x, t, None, None, self.feature_library
        )
        result = self._process_multiple_trajectories(x, t, None)[1]
        if not multiple_trajectories:
            return result[0]
        return result

    def coefficients(self):
        """
        Get an array of the coefficients learned by SINDy model.

        Returns
        -------
        coef: np.ndarray, shape (n_input_features, n_output_features)
            Learned coefficients of the SINDy model.
            Equivalent to :math:`\\Xi^\\top` in the literature.
        """
        check_is_fitted(self, "model")
        return self.model.steps[-1][1].coef_

    def get_feature_names(self):
        """
        Get a list of names of features used by SINDy model.

        Returns
        -------
        feats: list
            A list of strings giving the names of the features in the feature
            library, :code:`self.feature_library`.
        """
        check_is_fitted(self, "model")
        return self.model.steps[0][1].get_feature_names(
            input_features=self.feature_names
        )

    def simulate(
        self,
        x0,
        t,
        u=None,
        integrator="solve_ivp",
        stop_condition=None,
        interpolator=None,
        integrator_kws={"method": "LSODA", "rtol": 1e-12, "atol": 1e-12},
        interpolator_kws={},
    ):
        """
        Simulate the SINDy model forward in time.

        Parameters
        ----------
        x0: numpy array, size [n_features]
            Initial condition from which to simulate.

        t: int or numpy array of size [n_samples]
            If the model is in continuous time, t must be an array of time
            points at which to simulate. If the model is in discrete time,
            t must be an integer indicating how many steps to predict.

        u: function from R^1 to R^{n_control_features} or list/array, optional \
            (default None)
            Control inputs.
            If the model is continuous time, i.e. ``self.discrete_time == False``,
            this function should take in a time and output the values of each of
            the n_control_features control features as a list or numpy array.
            Alternatively, if the model is continuous time, ``u`` can also be an
            array of control inputs at each time step. In this case the array is
            fit with the interpolator specified by ``interpolator``.
            If the model is discrete time, i.e. ``self.discrete_time == True``,
            u should be a list (with ``len(u) == t``) or array (with
            ``u.shape[0] == 1``) giving the control inputs at each step.

        integrator: string, optional (default ``solve_ivp``)
            Function to use to integrate the system.
            Default is ``scipy.integrate.solve_ivp``. The only options
            currently supported are solve_ivp and odeint.

        stop_condition: function object, optional
            If model is in discrete time, optional function that gives a
            stopping condition for stepping the simulation forward.

        interpolator: callable, optional (default ``interp1d``)
            Function used to interpolate control inputs if ``u`` is an array.
            Default is ``scipy.interpolate.interp1d``.

        integrator_kws: dict, optional (default {})
            Optional keyword arguments to pass to the integrator

        interpolator_kws: dict, optional (default {})
            Optional keyword arguments to pass to the control input interpolator

        Returns
        -------
        x: numpy array, shape (n_samples, n_features)
            Simulation results
        """
        check_is_fitted(self, "model")
        if u is None and self.n_control_features_ > 0:
            raise TypeError("Model was fit using control variables, so u is required")

        if self.discrete_time:
            if not isinstance(t, int) or t <= 0:
                raise ValueError(
                    "For discrete time model, t must be an integer (indicating"
                    "the number of steps to predict)"
                )

            if stop_condition is not None:

                def check_stop_condition(xi):
                    return stop_condition(xi)

            else:

                def check_stop_condition(xi):
                    pass

            # New version of sklearn changes attribute name
            if float(__version__[:3]) >= 1.0:
                x = np.zeros((t, self.n_features_in_ - self.n_control_features_))
            else:
                x = np.zeros((t, self.n_input_features_ - self.n_control_features_))
            x[0] = x0

            if u is None or self.n_control_features_ == 0:
                if u is not None:
                    warnings.warn(
                        "Control variables u were ignored because control "
                        "variables were not used when the model was fit"
                    )
                for i in range(1, t):
                    x[i] = self.predict(x[i - 1 : i])
                    if check_stop_condition(x[i]):
                        return x[: i + 1]
            else:
                for i in range(1, t):
                    x[i] = self.predict(x[i - 1 : i], u=u[i - 1, np.newaxis])
                    if check_stop_condition(x[i]):
                        return x[: i + 1]
            return x
        else:
            if np.isscalar(t):
                raise ValueError(
                    "For continuous time model, t must be an array of time"
                    " points at which to simulate"
                )

            if u is None or self.n_control_features_ == 0:
                if u is not None:
                    warnings.warn(
                        "Control variables u were ignored because control "
                        "variables were not used when the model was fit"
                    )

                def rhs(t, x):
                    return self.predict(x[np.newaxis, :])[0]

            else:
                if not callable(u):
                    if interpolator is None:
                        u_fun = interp1d(
                            t, u, axis=0, kind="cubic", fill_value="extrapolate"
                        )
                    else:
                        u_fun = interpolator(t, u, **interpolator_kws)

                    t = t[:-1]
                    warnings.warn(
                        "Last time point dropped in simulation because "
                        "interpolation of control input was used. To avoid "
                        "this, pass in a callable for u."
                    )
                else:
                    u_fun = u

                if u_fun(t[0]).ndim == 1:

                    def rhs(t, x):
                        return self.predict(x[np.newaxis, :], u_fun(t).reshape(1, -1))[
                            0
                        ]

                else:

                    def rhs(t, x):
                        return self.predict(x[np.newaxis, :], u_fun(t))[0]

            # Need to hard-code below, because odeint and solve_ivp
            # have different syntax and integration options.
            if integrator == "solve_ivp":
                return (
                    (solve_ivp(rhs, (t[0], t[-1]), x0, t_eval=t, **integrator_kws)).y
                ).T
            elif integrator == "odeint":
                if integrator_kws.get("method") == "LSODA":
                    integrator_kws = {}
                return odeint(rhs, x0, t, tfirst=True, **integrator_kws)
            else:
                raise ValueError("Integrator not supported, exiting")

    @property
    def complexity(self):
        """
        Complexity of the model measured as the number of nonzero parameters.
        """
        return self.model.steps[-1][1].complexity


def _zip_like_sequence(x, t):
    """Create an iterable like zip(x, t), but works if t is scalar."""
    if isinstance(t, Sequence):
        return zip(x, t)
    else:
        return product(x, [t])


def _adapt_to_multiple_trajectories(x, t, x_dot, u):
    """Adapt model data not already in multiple_trajectories to that format.

    Arguments:
        x: Samples from which to make predictions.
        t: Time step between samples or array of collection times.
        x_dot: Pre-computed derivatives of the samples.
        u: Control variables

    Returns:
        Tuple of updated x, t, x_dot, u
    """
    if isinstance(x, Sequence):
        raise ValueError(
            "x is a Sequence, but multiple_trajectories not set.  "
            "Did you mean to set multiple trajectories?"
        )
    x = [x]
    if isinstance(t, Collection):
        t = [t]
    if x_dot is not None:
        x_dot = [x_dot]
    if u is not None:
        u = [u]
    return x, t, x_dot, u


def _comprehend_and_validate_inputs(x, t, x_dot, u, feature_library):
    """Validate input types, reshape arrays, and label axes"""

    def comprehend_and_validate(arr, t):
        arr = AxesArray(arr, comprehend_axes(arr))
        arr = feature_library.correct_shape(arr)
        return validate_no_reshape(arr, t)

    x = [comprehend_and_validate(xi, ti) for xi, ti in _zip_like_sequence(x, t)]
    if x_dot is not None:
        x_dot = [
            comprehend_and_validate(xdoti, ti)
            for xdoti, ti in _zip_like_sequence(x_dot, t)
        ]
    if u is not None:
        u = [comprehend_and_validate(ui, ti) for ui, ti in _zip_like_sequence(u, t)]

    return x, x_dot, u<|MERGE_RESOLUTION|>--- conflicted
+++ resolved
@@ -293,58 +293,6 @@
         -------
         self: a fitted :class:`SINDy` instance
         """
-<<<<<<< HEAD
-        if multiple_trajectories:
-            if type(x) is tuple:
-                x = list(x)
-            for i in range(len(x)):
-                if type(x[i]) is tuple:
-                    x[i] = np.asarray(x[i])
-        elif type(x) is tuple:
-            x = np.asarray(x)
-
-        if x_dot is not None:
-            if multiple_trajectories:
-                if type(x_dot) is tuple:
-                    x_dot = list(x_dot)
-                for i in range(len(x_dot)):
-                    if type(x_dot[i]) is tuple:
-                        x_dot[i] = np.asarray(x_dot[i])
-            elif type(x_dot) is tuple:
-                x_dot = np.asarray(x_dot)
-
-        # PDE tuple check
-        if isinstance(self.feature_library, WeakPDELibrary) or isinstance(
-            self.feature_library, PDELibrary
-        ):
-            curr = [x]
-            while True:
-                try:
-                    iterator = iter(curr)
-                    temp = next(iterator)
-                    if type(temp) is tuple:
-                        raise ValueError(
-                            "x contains the tuple, but expected to be arrays"
-                        )
-                    curr = temp
-                except TypeError:
-                    break
-
-            if x_dot is not None:
-                curr_x_dot = [x_dot]
-                while True:
-                    try:
-                        iterator = iter(curr_x_dot)
-                        temp = next(iterator)
-                        if type(temp) is tuple:
-                            raise ValueError(
-                                "x contains tuple, but expected to be arrays"
-                            )
-                        curr_x_dot = temp
-                    except TypeError:
-                        break
-
-=======
 
         if ensemble or library_ensemble:
             # DeprecationWarning are ignored by default...
@@ -353,7 +301,6 @@
                 "Use the EnsembleOptimizer class instead.",
                 UserWarning,
             )
->>>>>>> 632585a8
         if t is None:
             t = self.t_default
 
